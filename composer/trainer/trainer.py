# Copyright 2021 MosaicML. All Rights Reserved.

from __future__ import annotations

import contextlib
import datetime
import itertools
import logging
import textwrap
import warnings
from typing import TYPE_CHECKING, Any, Callable, ContextManager, Dict, List, Optional, Sequence, Union, cast

import torch
import torch.distributed
import torch.utils.data
from torch.cuda.amp.grad_scaler import GradScaler
from torch.nn.parallel import DistributedDataParallel
from torchmetrics.collections import MetricCollection
from torchmetrics.metric import Metric
from tqdm import tqdm

from composer.core import Callback, DataSpec, Engine, Event, Logger, State, Time
from composer.core.algorithm import Algorithm
from composer.core.logging import BaseLoggerBackend, LogLevel
from composer.core.types import BreakEpochException, DataLoader, Metrics, Precision
from composer.datasets.dataloader import DDPDataLoader
from composer.loggers.tqdm_logger import TQDMLoggerBackend
from composer.models.base import BaseMosaicModel
from composer.optim import (ComposedScheduler, CosineAnnealingLRHparams, DecoupledSGDWHparams, LinearLRHparams,
                            OptimizerHparams, SchedulerHparams, WarmUpLRHparams)
from composer.optim.scheduler import ensure_warmup_last
from composer.trainer.checkpoint_hparams import CheckpointLoaderHparams, CheckpointSaverHparams
from composer.trainer.ddp import DDPSyncStrategy, ddp_sync_context, prepare_ddp_module
from composer.trainer.deepspeed import DeepSpeedHparams, fix_batch_precision_for_deepspeed
from composer.trainer.devices.device import Device
from composer.trainer.devices.device_cpu import DeviceCPU
from composer.trainer.devices.device_gpu import DeviceGPU
from composer.trainer.scaler import ClosureGradScaler
from composer.trainer.trainer_hparams import TrainerHparams
from composer.utils import dist, ensure_tuple, map_collection, reproducibility

if TYPE_CHECKING:
    import deepspeed

log = logging.getLogger(__name__)


class Trainer:
    """Trainer for training a model with algorithms.

    Can be created either with ``__init__`` or by providing a
    :class:`~composer.trainer.TrainerHparams` object
    (see :meth:`~composer.trainer.Trainer.create_from_hparams`).

    Args:
        model (BaseMosaicModel): The model to train.
        train_dataloader (DataLoader, DataSpec, or dict): The :class:`DataLoader`, :class:`DataSpec`,
            or dict of :class:`DataSpec` kwargs for the training data.
        eval_dataloader (DataLoader, DataSpec, or dict): The :class:`DataLoader`, :class:`DataSpec`,
            or dict of :class:`DataSpec` kwargs for the evaluation data.
        max_epochs (int): The maxmimum number of epochs to train for.
        algorithms (List[Algorithm], optional): The algorithms to use during training.
            (default: ``[]``)
        optimizer_hparams: (OptimizerHparams, optional): The OptimizerHparams for constructing
            the optimizer for training. Must pass OptimizerHparams instead of a `torch.optim.Optimizer`
            object because the optimizer has to be constructed after certain algorithms which modify
            the model architecture have run on the model. (default:
            ``MosaicMLSGDWHparams(lr=0.1, momentum=0.9, weight_decay=1.0e-4)``)
        schedulers_hparams: (Union[SchedulerHparams, List[SchedulerHparams]], optional): The
            SchedulerHparams for constructing the one or more learning rate schedulers used
            during training. Must pass SchedulerHparams instead of a `torch.optim.lr_scheduler._LRScheduler`
            object because the scheduler needs an optimizer to be constructed and we construct the optimizer
            in `__init__`. (default:
            ``[CosineAnnealingLRHparams(T_max=f"{max_epochs}ep"), WarmUpLRHparams()]``).
        device (Device, optional): The device to use for training. Either `DeviceCPU` or `DeviceGPU`.
            (default ``DeviceCPU(n_cpus=1)``)
        grad_accum (int, optional): The number of microbatches to split a per-device batch into. Gradients
            are summed over the microbatches per device. (default: ``1``)
        grad_clip_norm (float, optional): The norm to clip gradient magnitudes to. Set to None for no gradient
            clipping. (default: ``None``)
        validate_every_n_batches (int, optional): Compute metrics on evaluation data every N batches.
             Set to -1 to never validate on a batchwise frequency. (default: ``-1``)
        validate_every_n_epochs (int, optional): Compute metrics on evaluation data every N epochs.
            Set to -1 to never validate on a epochwise frequency. (default: ``1``)
        compute_training_metrics (bool, optional): True to compute metrics on training data and False to not.
            (default: ``False``)
        precision (Precision, optional): Numerical precision to use for training. (default: ``Precision.FP32``).
        dist_timeout (float, optional): Timeout, in seconds, for initializing the distributed process group.
            (default: ``15.0``)
        ddp_sync_strategy (DDPSyncStrategy, optional): The strategy to use for synchronizing gradients.
            Leave unset to let the trainer auto-configure this.
        seed (int, optional): The seed used in randomization. When not provided a random seed
            will be created. (default: ``None``)
        deterministic_mode (bool, optional): Run the model deterministically. Experimental. Performance
            degradations expected. Certain Torch modules may not have deterministic implementations,
            which will result in a crash. (default: ``False``)
        log_destinations (List[BaseLoggerBackend], optional): The destinations to log training information to.
            (default: ``[TQDMLoggerBackend()]``).
        callbacks (Sequence[Callback], optional): The callbacks to run during training. (default: ``[]``)
        checkpoint_loader (CheckpointLoaderHparams, optional): If specified, load the specified checkpoint.
            (default: ``None``)
        checkpoint_saver (CheckpointSaverHparams, optional): If specified, save checkpoints according to
            the given parameters (default: ``None``)
        train_subset_num_batches (int, optional): If specified, finish every epoch early after training
            on this many batches. This parameter has no effect if it is greater than ``len(train_dataloader)``.
            If None (the default), then the entire dataloader will be iterated over.
        eval_subset_num_batches (int, optional): If specified, evaluate on this many batches.
            This parameter has no effect if it is greater than ``len(eval_dataloader)``.
            If None (the default), then the entire dataloader will be iterated over.
        config (Dict[str, Any], optional): Extra user-provided trainer configuration. Will be persisted
            along with the trainer state during checkpointing. (default: ``None``)

    Attributes:
        state (State): The :class:`State` object used to store training state.
        logger (Logger): The :class:`Logger` used for logging.
        engine (Engine): The :class:`Engine` used for running callbacks and algorithms.
    """

    def __init__(
            self,
            *,
            model: BaseMosaicModel,
            train_dataloader: Union[DataLoader, DataSpec],
            eval_dataloader: Union[DataLoader, DataSpec],
            max_duration: Union[str, Time],
            algorithms: Optional[List[Algorithm]] = None,
            optimizer_hparams: Optional[OptimizerHparams] = None,
            schedulers_hparams: Optional[Union[SchedulerHparams, List[SchedulerHparams]]] = None,

            # device
            device: Optional[Device] = None,

            # training hparams
            grad_accum: int = 1,
            grad_clip_norm: Optional[float] = None,
            validate_every_n_batches: int = -1,
            validate_every_n_epochs: int = 1,
            compute_training_metrics: bool = False,
            precision: Precision = Precision.FP32,

            # dist hparams
            dist_timeout: float = 15.0,
            ddp_sync_strategy: Optional[Union[str, DDPSyncStrategy]] = None,

            # Randomness
            seed: Optional[int] = None,
            deterministic_mode: bool = False,

            # Logging and callbacks
            log_destinations: Optional[List[BaseLoggerBackend]] = None,
            callbacks: Sequence[Callback] = tuple(),

            # Checkpoint hparams
            checkpoint_loader: Optional[CheckpointLoaderHparams] = None,
            checkpoint_saver: Optional[CheckpointSaverHparams] = None,

            # Warmup hparams
            warmup_ratio: float = None,

            # Subset parameters
            train_subset_num_batches: Optional[int] = None,
            eval_subset_num_batches: Optional[int] = None,

            # DeepSpeed
            deepspeed_hparams: Optional[DeepSpeedHparams] = None,

            # Optional config (ex. an hparams yaml file)
            config: Optional[Dict[str, Any]] = None):
        # surpressing GradScaler warnings as they are always created
        # self._use_grad_scaling() will raise a RuntimeError if grad scaling is not available when it is required
        warnings.filterwarnings(action="ignore", message="torch.cuda.amp.GradScaler")

        self.config = config

        self.deepspeed_hparams = deepspeed_hparams

        if not device:
            device = DeviceCPU() if not self.deepspeed_enabled else DeviceGPU()
        self.device = device

        if not seed:
            seed = reproducibility.get_random_seed()
            log.info(f"Seed was None. Setting seed to random value: {seed}")

        # Assure that each process has a different seed, necessary if a seed is passed to init
        seed += dist.get_global_rank()

        # If hparams is used to create the Trainer this function is called twice
        # which is okay because all runs with the hparams codepath will do this
        reproducibility.seed_all(seed)
        self.seed = seed

        if not algorithms:
            algorithms = []

        self.backwards_create_graph = any(map(lambda x: x.backwards_create_graph, algorithms))

        find_unused_parameters = any(map(lambda x: x.find_unused_parameters, algorithms))

        self.find_unused_parameters = find_unused_parameters

        if self.deepspeed_enabled:
            import deepspeed
            deepspeed.init_distributed()
        else:
            dist.initialize_dist(device.dist_backend, datetime.timedelta(seconds=dist_timeout))
            if ddp_sync_strategy is None:
                self.ddp_sync_strategy = DDPSyncStrategy.SINGLE_AUTO_SYNC if not find_unused_parameters else DDPSyncStrategy.FORCED_SYNC
            else:
                self.ddp_sync_strategy = DDPSyncStrategy(ddp_sync_strategy)

        # TODO(#123): DeepSpeed still needs a precision context, but it's not completely clear how to
        # handle this with our version of Pytorch
        precision_context = self.device.precision_context if not self.deepspeed_enabled else cast(
            Callable[..., ContextManager], contextlib.nullcontext)

        if not isinstance(train_dataloader, DataSpec):
            train_dataloader = DataSpec(train_dataloader)
        train_dataloader.dataloader = DDPDataLoader(train_dataloader.dataloader)
        print("Dataloader Length:", len(train_dataloader.dataloader))

        if not isinstance(eval_dataloader, DataSpec):
            eval_dataloader = DataSpec(eval_dataloader)
        eval_dataloader.dataloader = DDPDataLoader(eval_dataloader.dataloader)

        self._train_data_spec = train_dataloader
        self._eval_data_spec = eval_dataloader

        self.state = State(
            max_duration=max_duration,
            algorithms=algorithms,
            callbacks=callbacks,
            model=model,
            grad_accum=grad_accum,
            precision=precision,
            precision_context=precision_context,
            train_dataloader=train_dataloader.dataloader,
            eval_dataloader=eval_dataloader.dataloader,
        )

        # Steps per epoch
        if train_subset_num_batches is not None:
            if train_subset_num_batches > self.state.steps_per_epoch:
                warnings.warn(
                    textwrap.dedent(
                        f"""SubsetNumBatchesWarning: The train_subset_num_batches({train_subset_num_batches})
                        is greater than the number of batches in the training dataloader
                        ({self.state.steps_per_epoch})"""))
            else:
                self.state.steps_per_epoch = train_subset_num_batches

        if eval_subset_num_batches is not None:
            if eval_subset_num_batches > len(self.state.eval_dataloader):
                warnings.warn(
                    textwrap.dedent(f"""SubsetNumBatchesWarning: The eval_subset_num_batches({eval_subset_num_batches})
                        is greater than the number of batches in the evaluation dataloader
                        ({len(self.state.eval_dataloader)})"""))

        self._eval_subset_num_batches = eval_subset_num_batches
        print("Steps per epoch:", self.state.steps_per_epoch)

        if log_destinations is None:
            log_destinations = [TQDMLoggerBackend()]
        self.logger = Logger(self.state, log_destinations)
        self.state.callbacks = [*log_destinations, *callbacks]

        self.engine = Engine(self.state, self.state.algorithms, self.logger, self.state.callbacks)

        self.validate_every_n_batches = validate_every_n_batches
        self.validate_every_n_epochs = validate_every_n_epochs
        self.compute_training_metrics = compute_training_metrics
        self.grad_clip_norm = grad_clip_norm

        if deterministic_mode:
            reproducibility.configure_deterministic_mode()

        # run INIT event before optimizers and schedulers are created
        self.engine.run_event(Event.INIT)

        # Need to use hparams here because optimizer and schedulers need to be created after Event.INIT
        if not optimizer_hparams:
            optimizer_hparams = DecoupledSGDWHparams(lr=0.1, momentum=0.9, weight_decay=1.0e-4)
        if not schedulers_hparams:
            schedulers_hparams = [CosineAnnealingLRHparams(T_max=str(max_duration)), WarmUpLRHparams()]
        if not isinstance(schedulers_hparams, list):
            schedulers_hparams = [schedulers_hparams]
        optimizer = optimizer_hparams.initialize_object(param_group=self.state.model.parameters())
<<<<<<< HEAD

        if warmup_ratio is not None:
            decay_ratio = 1.0 - warmup_ratio
            for scheduler in schedulers_hparams:
                if isinstance(scheduler, WarmUpLRHparams):
                    print(f"Overriding warmup_ratio via trainer hparam: {scheduler.warmup_iters} to {warmup_ratio}dur")
                    scheduler.warmup_iters = f"{warmup_ratio}dur"
                elif isinstance(scheduler, LinearLRHparams):
                    print(f"Overriding decay_ratio via trainer hparam: {scheduler.total_iters} to {decay_ratio}dur")
                    scheduler.total_iters = f"{decay_ratio}dur"

        if self.state.train_data.num_samples is None:
            samples_per_epoch = None
        else:
            samples_per_epoch = min(self.state.steps_per_epoch * self.state.train_batch_size,
                                    self.state.train_data.num_samples)

=======
        if self._train_data_spec.num_samples is None or self.state.train_dataloader.batch_size is None:
            samples_per_epoch = None
        else:
            batch_size = self.state.train_dataloader.batch_size * dist.get_world_size()

            samples_per_epoch = min(self.state.steps_per_epoch * batch_size, self._train_data_spec.num_samples)
>>>>>>> 656bfe31
        schedulers = [
            x.initialize_object(optimizer=optimizer,
                                max_training_duration=self.state.max_duration,
                                steps_per_epoch=self.state.steps_per_epoch,
                                samples_per_epoch=samples_per_epoch,
                                dataset_num_tokens=self._train_data_spec.num_tokens)
            for x in ensure_warmup_last(schedulers_hparams)
        ]
        self.state.optimizers = optimizer
        self.state.schedulers = ComposedScheduler(schedulers=schedulers)

        assert isinstance(self.state.model, BaseMosaicModel)
        self.original_model = self.state.model  # type: ignore  # TODO(ravi) -- update the state to add an original model helper

        self.checkpoint_saver = None
        if checkpoint_saver is not None:
            self.checkpoint_saver = checkpoint_saver.initialize_object()

        self.checkpoint_loader = None
        if checkpoint_loader is not None:
            self.checkpoint_loader = checkpoint_loader.initialize_object()

        # place the state, model in the proper devices, and initialize from a checkpoint if provided
        if self.deepspeed_enabled:
            import deepspeed

            assert self.deepspeed_hparams is not None
            deepspeed_config = self.deepspeed_hparams.initialize_object(self.state, self.grad_clip_norm)
            optimizer = ensure_tuple(self.state.optimizers)[0]
            (self.state.model, self.state.optimizers, _, _) = deepspeed.initialize(
                config=deepspeed_config,
                model=self.state.model,
                optimizer=optimizer,
            )

        # If using DeepSpeed, the model must be loaded from checkpoint after the engine has been
        # initialized, but if using PyTorch DDP, the model must be loaded before it is wrapped with
        # DDP.
        if self.checkpoint_loader:
            restored_seed = self.checkpoint_loader.load_checkpoint(state=self.state)
            if restored_seed is not None:
                self.seed = restored_seed

        if not self.deepspeed_enabled:
            self.state.model = self.device.module_to_device(self.state.model)
            self.state.optimizers = map_collection(self.state.optimizers, self.device.optimizer_to_device)

            # wrap model with DDP
            self.state.model = prepare_ddp_module(self.state.model, self.find_unused_parameters)

    @classmethod
    def create_from_hparams(cls, hparams: TrainerHparams) -> Trainer:
        """Instantiate a Trainer using a `TrainerHparams` object.

        Args:
            hparams (TrainerHparams): The TrainerHparams object used to instantiate the trainer.

        Returns:
            A Trainer object initialized with the provided TrainerHparams.
        """

        hparams.validate()
        import composer
        logging.getLogger(composer.__name__).setLevel(hparams.log_level)

        # devices and systems
        device = hparams.device.initialize_object()

        seed = hparams.seed if hparams.seed else reproducibility.get_random_seed()
        # need to set seed before model initialization for determinism
        # don't need to set different seeds per process since only the rank 0 initialization is used
        reproducibility.seed_all(seed)

        model = hparams.model.initialize_object()
        algorithms = [x.initialize_object() for x in hparams.algorithms]

        # callbacks, loggers, and seed
        callbacks = [x.initialize_object() for x in hparams.callbacks]
        dict_config = hparams.to_dict()
        log_destinations = [x.initialize_object(config=dict_config) for x in hparams.loggers]

        if hparams.datadir is not None:
            hparams.train_dataset.datadir = hparams.datadir
            hparams.val_dataset.datadir = hparams.datadir

        train_device_batch_size = hparams.train_batch_size // dist.get_world_size()
        if hparams.train_dataset.shuffle and hparams.train_subset_num_batches:
            warnings.warn(
                textwrap.dedent(f"""SubsetNumBatchesWarning: When specifying train_subset_num_batches,
            (set to {hparams.train_subset_num_batches}), train_datset.shuffle should be set to False. Otherwise,
            each training epoch may load a different subset of samples."""))
        train_dataloader = hparams.train_dataset.initialize_object(train_device_batch_size, hparams.dataloader)

        eval_device_batch_size = hparams.eval_batch_size // dist.get_world_size()
        if hparams.val_dataset.shuffle and hparams.eval_subset_num_batches:
            warnings.warn(
                textwrap.dedent(f"""SubsetNumBatchesWarning: When specifying eval_subset_num_batches,
            (set to {hparams.eval_subset_num_batches}), val_dataset.shuffle should be set to False. Otherwise,
            each evaluation epoch may load a different subset of samples."""))
        eval_dataloader = hparams.val_dataset.initialize_object(eval_device_batch_size, hparams.dataloader)

        trainer = cls(
            model=model,
            train_dataloader=train_dataloader,
            eval_dataloader=eval_dataloader,
            max_duration=hparams.max_duration,
            algorithms=algorithms,
            optimizer_hparams=hparams.optimizer,
            schedulers_hparams=hparams.schedulers,

            # device
            device=device,

            # training hparams
            grad_accum=hparams.grad_accum,
            grad_clip_norm=hparams.grad_clip_norm,
            validate_every_n_batches=hparams.validate_every_n_batches,
            validate_every_n_epochs=hparams.validate_every_n_epochs,
            compute_training_metrics=hparams.compute_training_metrics,
            precision=hparams.precision,

            # dist hparams
            dist_timeout=hparams.dist_timeout,
            ddp_sync_strategy=hparams.ddp_sync_strategy,

            # Randomness
            seed=seed,
            deterministic_mode=hparams.deterministic_mode,

            # Callbacks and logging
            log_destinations=log_destinations,
            callbacks=tuple(callbacks),

            # Checkpoint hparams
            checkpoint_loader=hparams.load_checkpoint,
            checkpoint_saver=hparams.save_checkpoint,

            # warmup hparams
            warmup_ratio=hparams.warmup_ratio,

            # Subset parameters
            train_subset_num_batches=hparams.train_subset_num_batches,
            eval_subset_num_batches=hparams.eval_subset_num_batches,

            # DeepSpeed
            deepspeed_hparams=hparams.deepspeed,

            # Optional config
            config=hparams.to_dict())

        return trainer

    @property
    def deepspeed_enabled(self):
        return self.deepspeed_hparams is not None

    def fit(self):
        """Train and evaluate the model on the provided data."""
        try:
            self._train_loop()
        finally:
            self.engine.close()

    def _get_metrics_as_collection(self, *, is_train: bool) -> MetricCollection:
        """Get metrics relevant to the model. Metrics are all implemented as subclasses
        of :class:`torchmetrics.Metric`. This function returns metrics as a
        :class:`~torchmetrics.collections.MetricCollection` to enable support
        for multiple metrics.

        Args:
            is_train (bool): True to get training metrics and false to get
            evaluation metrics.

        Returns:
            A :class:`~torchmetrics.collections.MetricCollection` object.
        """
        metrics = self.original_model.metrics(train=is_train)
        assert isinstance(metrics, (Metric, MetricCollection)), \
            "Error module.metrics() must return a Metric or MetricCollection object."
        if isinstance(metrics, Metric):
            # Forcing metrics to be a MetricCollection simplifies logging results
            metrics = MetricCollection([metrics])

        # Safety check to ensure the metric and data are on the same device. Normally not
        # needed because the metric is automatically on the same device as the model.
        # See https://torchmetrics.readthedocs.io/en/latest/pages/overview.html for details.
        metrics = self.device.module_to_device(metrics)

        # HACK: DeepSpeed somehow manages to convert metric internal states to its own dtype. When
        # running with FP16, this tends to result in overflows. Let's assume FP32 is good enough.
        for _, metric in metrics.items():
            metric.set_dtype(torch.float32)  # type: ignore

        return metrics

    def _compute_and_log_metrics(self, metrics: Metrics, *, is_train: bool, is_batch: bool):
        """Computes metrics, logs the results, and resets the metrics.

        Args:
            metrics (Metrics): The metrics to compute.
            is_train (bool): True for training metrics, False for evaluation metrics.
            is_batch (bool): True if logging at batch level, false for epoch level.
        """
        computed_metrics = metrics.compute()
        for name, value in computed_metrics.items():
            log_level = LogLevel.BATCH if is_batch else LogLevel.EPOCH
            suffix = 'train' if is_train else 'val'
            self.logger.metric(log_level, {f'{name.lower()}/{suffix}': value})
        metrics.reset()

    def _spin_dataloaders(self):
        """Spin the dataloaders to restore sampler state.

        Only one batch must be loaded to seed the sampler's generator.
        since only the first batch is being loaded, the dataloader may
        not be completely iterated through.
        """
        # surpressing this multiple iteration warning -- it is OK to ignore
        warnings.filterwarnings(action="ignore", message=r"^DataloaderMultipleIterationWarning", append=True)
        assert self.state.train_dataloader is not None, "train dataloader should be set"
        assert self.state.eval_dataloader is not None, "eval dataloader should be set"

        # spin the eval dataloader once to initialize its sampler deterministically
        # so it does not affect any other RNG reads
        for _ in self.state.eval_dataloader:
            break

        # spin the train dataloader's sampler to get to the state of the desired epoch
        for _ in range(self.state.epoch):
            for _ in self.state.train_dataloader:
                break

    def _train_loop(self) -> None:
        """Run training for the specified number of epochs and log results."""
        # shorthand
        state = self.state

        assert state.optimizers is not None
        assert state.schedulers is not None

        if len(ensure_tuple(state.optimizers)) != 1:
            raise NotImplementedError("The Mosaic trainer only supports one optimizer; "
                                      f"found {len(ensure_tuple(state.optimizers))} optimizers")

        # print training start
        self.logger.metric_fit({"trainer/algorithms": [str(algo) for algo in self.engine.algorithms]})

        if self.compute_training_metrics:
            log.warn('Computing model evaluation metrics during training.'
                     ' This doubles the number of forward passes and may lead'
                     ' to a throughput degradation.')
            train_metrics = self._get_metrics_as_collection(is_train=True)
        else:
            train_metrics = None

        self.engine.run_event(Event.TRAINING_START)

        state.scaler = ClosureGradScaler() if self._use_closures() else GradScaler()
        use_grad_scaling = self._use_grad_scaling(state.precision, state.scaler)

        self._spin_dataloaders()

        if self.state.timer.batch_in_epoch == 0 and self.checkpoint_loader:
            # only restore the rng state here if the step in the current epoch is zero.
            self.checkpoint_loader.restore_checkpoint_rng_state(self.device)

        while state.timer < state.max_duration:
            try:
                state.model.train()

                if self.state.timer.batch_in_epoch == 0:
                    self.engine.run_event(Event.EPOCH_START)
                    self.logger.metric_epoch({"epoch": self.state.epoch})

                for batch_idx, state.batch in enumerate(
                        itertools.islice(state.train_dataloader, self.state.steps_per_epoch)):

                    # if resuming, skip dataloader forward to the minibatch index
                    if batch_idx < self.state.timer.batch_in_epoch:
                        if self.checkpoint_loader:
                            self.checkpoint_loader.restore_checkpoint_rng_state(self.device)
                        continue

                    state.batch = self.device.batch_to_device(state.batch)
                    state.batch = self._train_data_spec.device_transforms(state.batch)
                    state.batch_num_samples = self._train_data_spec.get_num_samples_in_batch(state.batch)
                    state.batch_num_tokens = self._train_data_spec.get_num_tokens_in_batch(state.batch)
                    state.microbatches = self._train_data_spec.split_batch(state.batch, state.grad_accum)

                    if self.deepspeed_enabled:
                        state.batch = fix_batch_precision_for_deepspeed(state.batch, state.precision)

                    if self.compute_training_metrics:
                        # compute metrics on the training set
                        assert train_metrics is not None
                        state.model.eval()
                        with torch.no_grad():
                            for eval_microbatch in state.microbatches:
                                # TODO: Detect if self.run_event(Event.AFTER_DATALOADER) changes the training
                                # data and if so print a warning that metrics may return unexpected results
                                outputs, targets = self.original_model.validate(eval_microbatch)
                                train_metrics.update(outputs, targets)

                    state.model.train()

                    self.engine.run_event(Event.AFTER_DATALOADER)

                    num_samples_in_batch = self.device.tensor_to_device(
                        torch.tensor([state.batch_num_samples], dtype=torch.int))
                    num_tokens_in_batch = self.device.tensor_to_device(
                        torch.tensor([state.batch_num_tokens], dtype=torch.int))
                    dist.all_reduce(num_samples_in_batch, reduce_operation="SUM")
                    dist.all_reduce(num_tokens_in_batch, reduce_operation="SUM")

                    self.engine.run_event(Event.BATCH_START)
                    self.logger.metric_batch({
                        "trainer/global_step": self.state.step,
                        "trainer/batch_idx": self.state.timer.batch_in_epoch.value,
                    })
                    total_loss = None
                    if self.deepspeed_enabled:
                        total_loss = self._train_batch()
                    elif self._use_closures():
                        for optimizer in state.optimizers:
                            if use_grad_scaling:
                                total_loss = state.scaler.step(optimizer, closure=self._train_batch)
                            else:
                                total_loss = optimizer.step(closure=lambda: self._train_batch().item())
                    else:
                        total_loss = self._train_batch()
                        for optimizer in state.optimizers:
                            if use_grad_scaling:
                                state.scaler.step(optimizer)
                            else:
                                optimizer.step()

                    if use_grad_scaling:
                        state.scaler.update()

                    if total_loss is not None:
                        if not isinstance(total_loss, torch.Tensor):
                            total_loss = self.device.tensor_to_device(torch.tensor([total_loss]))

                        # total_loss can be None if gradient scaling failed
                        dist.all_reduce(total_loss, reduce_operation="SUM")
                        dist.barrier()
                        full_loss = total_loss.cpu().item()
                        self.logger.metric_batch({'loss/train': full_loss / dist.get_world_size()})

                    if self.compute_training_metrics:
                        assert train_metrics is not None
                        self._compute_and_log_metrics(train_metrics, is_train=True, is_batch=True)

                    self.engine.run_event(Event.BATCH_END)

                    for scheduler in state.schedulers:
                        scheduler.step(interval='batch')  # type: ignore

                    if self.validate_every_n_batches > 0 and (state.step + 1) % self.validate_every_n_batches == 0:
                        self.eval(is_batch=True)

                    state.timer.on_batch_complete(
                        samples=int(num_samples_in_batch.item()),
                        tokens=int(num_tokens_in_batch.item()),
                    )
                    if self.checkpoint_saver and self.checkpoint_saver.should_checkpoint(state=state,
                                                                                         event=Event.BATCH_END):
                        self.checkpoint_saver.save_checkpoint(state=state,
                                                              seed=self.seed,
                                                              device=self.device,
                                                              config=self.config)
            except BreakEpochException:
                log.info(f'Skipping the rest of Epoch {state.epoch}')

            for scheduler in state.schedulers:
                scheduler.step(interval='epoch')  # type: ignore

            self.engine.run_event(Event.EPOCH_END)

            if self.validate_every_n_epochs > 0 and (state.epoch + 1) % self.validate_every_n_epochs == 0:
                self.eval(is_batch=False)

            state.timer.on_epoch_complete()

            if self.checkpoint_saver and self.checkpoint_saver.should_checkpoint(state=state, event=Event.EPOCH_END):
                self.checkpoint_saver.save_checkpoint(state=state,
                                                      seed=self.seed,
                                                      device=self.device,
                                                      config=self.config)

        self.engine.run_event(Event.TRAINING_END)

    def _train_batch(self, ddp_sync: bool = True):
        """Run training on a full batch of data.

        Args:
            microbatches (Sequence[Batch]): The microbatches which make up the batch.
            ddp_sync (bool): True to sync gradients between devices on every backwards
                pass and False to only sync gradients after each device has finished
                computing a gradient on it's entire set of microbatches. (default: ``True``)
        """
        if ddp_sync or not isinstance(self.state.model, DistributedDataParallel):
            context = contextlib.nullcontext
        else:
            context = self.state.model.no_sync

        with context():  # type: ignore - Pyright apparently doesn't recognize no_sync
            return self._train_batch_inner()

    def _train_batch_inner(self):
        """Iterate over microbatches and compute the loss that will be used to step
        the optimizer.
        """
        self.engine.run_event(Event.BEFORE_TRAIN_BATCH)

        state = self.state
        assert state.optimizers is not None
        assert state.scaler is not None

        use_grad_scaling = self._use_grad_scaling(state.precision, state.scaler)

        if not self.deepspeed_enabled:
            for optimizer in state.optimizers:
                optimizer.zero_grad()

        # tracker for gradient accumulation
        total_loss = self.device.tensor_to_device(torch.zeros(size=(1,)))
        current_batch_size = sum(
            [self._train_data_spec.get_num_samples_in_batch(batch) for batch in state.microbatches])

        for state.microbatch_idx, state.batch in enumerate(state.microbatches):
            state.batch_num_tokens = self._train_data_spec.get_num_tokens_in_batch(state.batch)
            state.batch_num_samples = self._train_data_spec.get_num_samples_in_batch(state.batch)
            is_final_microbatch = state.microbatch_idx + 1 == len(state.microbatches)
            sync_context = contextlib.nullcontext() if self.deepspeed_enabled else ddp_sync_context(
                state, is_final_microbatch, self.ddp_sync_strategy)
            with sync_context:
                # forward pass
                self.engine.run_event(Event.BEFORE_FORWARD)

                with state.precision_context:
                    state.outputs = state.model.forward(state.batch)

                self.engine.run_event(Event.AFTER_FORWARD)

                # loss
                self.engine.run_event(Event.BEFORE_LOSS)

                with state.precision_context:
                    state.loss = self.original_model.loss(state.outputs, state.batch)

                # We always want to scale loss by the grad_accum before the backwards pass and
                # also for sake of metrics. Complicating matters, the DeepSpeed engine does its
                # own scaling when we call `.backward`, but this isn't in place so we still need
                # to scale for sake of metrics after the `.backward` call.

                # Loss is added to losses with clone to not scale the loss for the step printout
                # Likely need to look into the performance impact
                if not self.deepspeed_enabled:
                    for loss in ensure_tuple(state.loss):
                        loss.mul_(state.batch_num_samples / current_batch_size)
                        total_loss += loss.detach().clone()

                assert state.loss is not None
                self.engine.run_event(Event.AFTER_LOSS)

                # backward
                self.engine.run_event(Event.BEFORE_BACKWARD)

                if use_grad_scaling:
                    state.loss = state.scaler.scale(state.loss)

                if self.deepspeed_enabled:
                    cast("deepspeed.DeepSpeedEngine", state.model).backward(state.loss)

                    # This is the same loss scaling and reporting we skipped earlier.
                    for loss in ensure_tuple(state.loss):
                        loss.mul_(state.batch_num_samples / current_batch_size)
                        total_loss += loss.detach().clone()
                else:
                    for loss in ensure_tuple(state.loss):
                        loss.backward(create_graph=self.backwards_create_graph)

                self.engine.run_event(Event.AFTER_BACKWARD)

            if self.deepspeed_enabled:
                cast("deepspeed.DeepSpeedEngine", state.model).step()

        # Unscale gradients before `Event.AFTER_TRAIN_BATCH`
        if use_grad_scaling:
            for optimizer in ensure_tuple(state.optimizers):
                state.scaler.unscale_(optimizer)

        # clip gradients if the magnitude is too large
        if not self.deepspeed_enabled and self.grad_clip_norm is not None:
            torch.nn.utils.clip_grad_norm_(
                parameters=state.model.parameters(),
                max_norm=self.grad_clip_norm,
            )

        self.engine.run_event(Event.AFTER_TRAIN_BATCH)

        return total_loss

    def eval(self, is_batch: bool):
        """Evaluate the model on the provided evaluation data and log
        appropriate metrics.

        Args:
            is_batch (bool): True to log metrics with ``LogLevel.BATCH``
                and False to log metrics with ``LogLevel.EPOCH``.
        """
        state = self.state
        model = state.model

        restore_model_train = model.training

        model.eval()
        with torch.no_grad():

            self.engine.run_event(Event.EVAL_START)

            metrics = self._get_metrics_as_collection(is_train=False)

            for state.batch in itertools.islice(state.eval_dataloader, self._eval_subset_num_batches):
                state.batch = self.device.batch_to_device(state.batch)
                state.batch = self._eval_data_spec.device_transforms(state.batch)
                state.batch_num_samples = self._eval_data_spec.get_num_samples_in_batch(state.batch)
                state.batch_num_tokens = self._eval_data_spec.get_num_tokens_in_batch(state.batch)

                if self.deepspeed_enabled:
                    state.batch = fix_batch_precision_for_deepspeed(state.batch, state.precision)

                self.engine.run_event(Event.EVAL_BATCH_START)

                self.engine.run_event(Event.EVAL_BEFORE_FORWARD)
                state.outputs, targets = self.original_model.validate(state.batch)
                self.engine.run_event(Event.EVAL_AFTER_FORWARD)

                metrics.update(state.outputs, targets)

                self.engine.run_event(Event.EVAL_BATCH_END)

            self._compute_and_log_metrics(metrics, is_train=False, is_batch=is_batch)
            self.engine.run_event(Event.EVAL_END)

        if restore_model_train:
            model.train()

    def _use_grad_scaling(self, precision: Union[str, Precision], scaler: Optional[GradScaler]) -> bool:
        """Determines based on precision when to use grad scaling.

        By default, the pytorch GradScaler is a no-op if running on
        unsupported hardware. Here we raise a RuntimeError instead.

        Args:
            precision (Precision): Numerical precision, based on the Precision Enum.
            scaler (GradScaler): Used to make sure that the scaler is enabled when
            using grad scaling.

        Raises:
            RuntimeError:
                Occurs when attempting to use grad scaling without the scaler
                enabled. Likely due to hardware not supporting the provided precision.
        """
        if self.deepspeed_enabled:
            return False

        precision = Precision(precision)
        use_grad_scaling = precision == Precision.AMP

        if use_grad_scaling and (scaler is None or not scaler.is_enabled()):
            raise RuntimeError(f'Attempting to use grad scaling with {precision}, but scaler is not enabled.'
                               f'Potentially your hardware does not support Precision {precision}.')
        return use_grad_scaling

    def _use_closures(self) -> bool:
        """Determines based on precision and optimizers whether to use closures.

        We default to using closures unless AMP is enabled, in which case we only allow
        closures when using optimizers with the _step_supports_amp_closure flag.
        """
        if self.deepspeed_enabled:
            return False

        if self.state.precision != Precision.AMP:
            return True

        if self.state.optimizers is None:
            raise RuntimeError("state.optimizers must be set before `_use_closures` can be determined")

        return all(
            getattr(optimizer, "_step_supports_amp_closure", False)
            for optimizer in ensure_tuple(self.state.optimizers))<|MERGE_RESOLUTION|>--- conflicted
+++ resolved
@@ -285,7 +285,6 @@
         if not isinstance(schedulers_hparams, list):
             schedulers_hparams = [schedulers_hparams]
         optimizer = optimizer_hparams.initialize_object(param_group=self.state.model.parameters())
-<<<<<<< HEAD
 
         if warmup_ratio is not None:
             decay_ratio = 1.0 - warmup_ratio
@@ -297,20 +296,13 @@
                     print(f"Overriding decay_ratio via trainer hparam: {scheduler.total_iters} to {decay_ratio}dur")
                     scheduler.total_iters = f"{decay_ratio}dur"
 
-        if self.state.train_data.num_samples is None:
-            samples_per_epoch = None
-        else:
-            samples_per_epoch = min(self.state.steps_per_epoch * self.state.train_batch_size,
-                                    self.state.train_data.num_samples)
-
-=======
         if self._train_data_spec.num_samples is None or self.state.train_dataloader.batch_size is None:
             samples_per_epoch = None
         else:
             batch_size = self.state.train_dataloader.batch_size * dist.get_world_size()
 
             samples_per_epoch = min(self.state.steps_per_epoch * batch_size, self._train_data_spec.num_samples)
->>>>>>> 656bfe31
+
         schedulers = [
             x.initialize_object(optimizer=optimizer,
                                 max_training_duration=self.state.max_duration,
