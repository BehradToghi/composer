--- conflicted
+++ resolved
@@ -23,10 +23,4 @@
     'Logger',
     'ComposerModel',
     'Trainer',
-<<<<<<< HEAD
-]
-
-__version__ = '0.8.2'
-=======
-]
->>>>>>> 5bc07ce8
+]